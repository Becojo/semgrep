#!/usr/bin/env python3
import sys

<<<<<<< HEAD
from semgrep import __VERSION__
from semgrep.app.metrics import metric_manager
from semgrep.cli import cli
from semgrep.error import OK_EXIT_CODE
from semgrep.error import SemgrepError
from semgrep.verbose_logging import getLogger
=======
from semgrep.cli import cli
>>>>>>> 22bb3569


def main() -> int:
    cli()
    return 0


if __name__ == "__main__":
    sys.exit(main())<|MERGE_RESOLUTION|>--- conflicted
+++ resolved
@@ -1,16 +1,7 @@
 #!/usr/bin/env python3
 import sys
 
-<<<<<<< HEAD
-from semgrep import __VERSION__
-from semgrep.app.metrics import metric_manager
 from semgrep.cli import cli
-from semgrep.error import OK_EXIT_CODE
-from semgrep.error import SemgrepError
-from semgrep.verbose_logging import getLogger
-=======
-from semgrep.cli import cli
->>>>>>> 22bb3569
 
 
 def main() -> int:
