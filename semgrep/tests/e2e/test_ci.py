--- conflicted
+++ resolved
@@ -18,11 +18,7 @@
 from semgrep.config_resolver import ConfigPath
 from semgrep.constants import SEMGREP_SETTING_ENVVAR_NAME
 from semgrep.meta import GitlabMeta
-<<<<<<< HEAD
-=======
 from semgrep.meta import GitMeta
-from semgrep.semgrep_app import ScanHandler
->>>>>>> 22bb3569
 
 REPO_DIR_NAME = "project_name"
 AUTHOR_EMAIL = "test_environment@test.r2c.dev"
@@ -407,21 +403,21 @@
     """
     Test that failure to authenticate does not have exit code 0 or 1
     """
-    with mock.patch.object(Authentication, "is_valid_token", return_value=False):
+    with mock.patch.object(auth, "is_valid_token", return_value=False):
         runner = CliRunner(
             env={
                 SEMGREP_SETTING_ENVVAR_NAME: str(tmp_path),
-                Authentication.SEMGREP_LOGIN_TOKEN_ENVVAR_NAME: "fake_key",
+                auth.SEMGREP_LOGIN_TOKEN_ENVVAR_NAME: "fake_key",
             }
         )
         result = runner.invoke(cli, ["ci"], env={})
         assert result.exit_code == 13
 
-    with mock.patch.object(Authentication, "is_valid_token", side_effect=Exception):
+    with mock.patch.object(auth, "is_valid_token", side_effect=Exception):
         runner = CliRunner(
             env={
                 SEMGREP_SETTING_ENVVAR_NAME: str(tmp_path),
-                Authentication.SEMGREP_LOGIN_TOKEN_ENVVAR_NAME: "fake_key",
+                auth.SEMGREP_LOGIN_TOKEN_ENVVAR_NAME: "fake_key",
             }
         )
         result = runner.invoke(cli, ["ci"], env={})
@@ -433,7 +429,7 @@
     """
     Test that failing to start scan does not have exit code 0 or 1
     """
-    with mock.patch.object(Authentication, "is_valid_token", return_value=True):
+    with mock.patch.object(auth, "is_valid_token", return_value=True):
         with mock.patch.object(
             ScanHandler,
             "_get_deployment_details",
@@ -447,7 +443,7 @@
                 runner = CliRunner(
                     env={
                         SEMGREP_SETTING_ENVVAR_NAME: str(tmp_path),
-                        Authentication.SEMGREP_LOGIN_TOKEN_ENVVAR_NAME: "fake_key",
+                        auth.SEMGREP_LOGIN_TOKEN_ENVVAR_NAME: "fake_key",
                     }
                 )
                 result = runner.invoke(cli, ["ci"], env={})
@@ -469,7 +465,7 @@
         """
     ).lstrip()
 
-    with mock.patch.object(Authentication, "is_valid_token", return_value=True):
+    with mock.patch.object(auth, "is_valid_token", return_value=True):
         with mock.patch.object(
             ScanHandler,
             "_get_deployment_details",
@@ -479,12 +475,12 @@
                 ConfigPath, "_make_config_request", mock.Mock(return_value=file_content)
             ):
                 with mock.patch.object(
-                    Session, "post", mock.MagicMock(return_value=mock.MagicMock())
+                    app_session, "post", mock.MagicMock(return_value=mock.MagicMock())
                 ):
                     runner = CliRunner(
                         env={
                             SEMGREP_SETTING_ENVVAR_NAME: str(tmp_path),
-                            Authentication.SEMGREP_LOGIN_TOKEN_ENVVAR_NAME: "fake_key",
+                            auth.SEMGREP_LOGIN_TOKEN_ENVVAR_NAME: "fake_key",
                         }
                     )
                     result = runner.invoke(cli, ["ci"], env={})
@@ -501,7 +497,7 @@
 
     with ci_mocks(base_commit, False):
         with mock.patch.object(
-            Session, "post", mock.MagicMock(return_value=mock.MagicMock())
+            app_session, "post", mock.MagicMock(return_value=mock.MagicMock())
         ):
             with mock.patch.object(
                 ScanHandler, "report_findings", side_effect=Exception
@@ -509,7 +505,7 @@
                 runner = CliRunner(
                     env={
                         SEMGREP_SETTING_ENVVAR_NAME: str(tmp_path),
-                        Authentication.SEMGREP_LOGIN_TOKEN_ENVVAR_NAME: "fake_key",
+                        auth.SEMGREP_LOGIN_TOKEN_ENVVAR_NAME: "fake_key",
                     }
                 )
                 result = runner.invoke(cli, ["ci"], env={})
@@ -521,12 +517,12 @@
     """
     Test failure from using git has exit code > 1
     """
-    with mock.patch.object(Authentication, "is_valid_token", return_value=True):
+    with mock.patch.object(auth, "is_valid_token", return_value=True):
         with mock.patch.object(GitMeta, "to_dict", side_effect=Exception):
             runner = CliRunner(
                 env={
                     SEMGREP_SETTING_ENVVAR_NAME: str(tmp_path),
-                    Authentication.SEMGREP_LOGIN_TOKEN_ENVVAR_NAME: "fake_key",
+                    auth.SEMGREP_LOGIN_TOKEN_ENVVAR_NAME: "fake_key",
                 }
             )
             result = runner.invoke(cli, ["ci"], env={})
