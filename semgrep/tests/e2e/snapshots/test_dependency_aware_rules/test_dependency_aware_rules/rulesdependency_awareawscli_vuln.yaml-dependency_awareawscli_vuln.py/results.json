{
  "errors": [],
  "paths": {
    "_comment": "<add --verbose for a list of skipped paths>",
    "scanned": [
      "targets/dependency_aware/awscli_vuln.py"
    ]
  },
  "results": [
    {
      "check_id": "rules.dependency_aware.vulnerable-awscli-apr-2017",
      "end": {
        "col": 43,
        "line": 21,
        "offset": 537
      },
      "extra": {
        "fingerprint": "c3281feb0f4821f2e7ae791684266776",
        "is_ignored": false,
        "lines": "            s3_client = boto3.client(\"s3\")",
        "message": "this version of awscli is subject to a directory traversal vulnerability in the s3 module 1",
        "metadata": {},
        "metavars": {},
        "severity": "WARNING"
      },
      "path": "targets/dependency_aware/awscli_vuln.py",
      "start": {
        "col": 25,
        "line": 21,
        "offset": 519
      }
    },
    {
      "check_id": "rules.dependency_aware.vulnerable-awscli-apr-2017",
      "end": {
        "col": 63,
        "line": 24,
        "offset": 670
      },
      "extra": {
        "fingerprint": "ef682f6bc12cdbd85c49a606c32993a4",
        "is_ignored": false,
        "lines": "            s3_client = boto3.client(\"s3\", region_name=region)",
        "message": "this version of awscli is subject to a directory traversal vulnerability in the s3 module 1",
        "metadata": {},
        "metavars": {},
        "severity": "WARNING"
      },
      "path": "targets/dependency_aware/awscli_vuln.py",
      "start": {
        "col": 25,
        "line": 24,
        "offset": 632
      }
    },
    {
<<<<<<< HEAD
=======
      "check_id": "rules.dependency_aware.unconditional-depends-on-only",
      "end": {
        "col": 0,
        "line": 0,
        "offset": 0
      },
      "extra": {
        "fingerprint": "aff1d5db7585f1a20463e0e73435132c",
        "is_ignored": false,
        "lines": "",
        "message": "this version of awscli is subject to a directory traversal vulnerability in the s3 module 2",
        "metadata": {},
        "severity": "WARNING"
      },
      "path": ".",
      "start": {
        "col": 0,
        "line": 0,
        "offset": 0
      }
    },
    {
>>>>>>> 26e7cc6f
      "check_id": "rules.dependency_aware.version-ge",
      "end": {
        "col": 43,
        "line": 21,
        "offset": 537
      },
      "extra": {
        "fingerprint": "dedcd224bb4ca1f44d2d715aa5f76c4e",
        "is_ignored": false,
        "lines": "            s3_client = boto3.client(\"s3\")",
        "message": "this version of awscli is subject to a directory traversal vulnerability in the s3 module 3",
        "metadata": {},
        "metavars": {},
        "severity": "WARNING"
      },
      "path": "targets/dependency_aware/awscli_vuln.py",
      "start": {
        "col": 25,
        "line": 21,
        "offset": 519
      }
    },
    {
      "check_id": "rules.dependency_aware.version-ge",
      "end": {
        "col": 63,
        "line": 24,
        "offset": 670
      },
      "extra": {
        "fingerprint": "1eb50fa7a4176e5d4b926f1909272008",
        "is_ignored": false,
        "lines": "            s3_client = boto3.client(\"s3\", region_name=region)",
        "message": "this version of awscli is subject to a directory traversal vulnerability in the s3 module 3",
        "metadata": {},
        "metavars": {},
        "severity": "WARNING"
      },
      "path": "targets/dependency_aware/awscli_vuln.py",
      "start": {
        "col": 25,
        "line": 24,
        "offset": 632
      }
    },
    {
      "check_id": "rules.dependency_aware.version-leq",
      "end": {
        "col": 43,
        "line": 21,
        "offset": 537
      },
      "extra": {
        "fingerprint": "9e5f5095ba7cf122624d0dd92024baa0",
        "is_ignored": false,
        "lines": "            s3_client = boto3.client(\"s3\")",
        "message": "this version of awscli is subject to a directory traversal vulnerability in the s3 module 1",
        "metadata": {},
        "metavars": {},
        "severity": "WARNING"
      },
      "path": "targets/dependency_aware/awscli_vuln.py",
      "start": {
        "col": 25,
        "line": 21,
        "offset": 519
      }
    },
    {
      "check_id": "rules.dependency_aware.version-leq",
      "end": {
        "col": 63,
        "line": 24,
        "offset": 670
      },
      "extra": {
        "fingerprint": "516830f4f7443db4f84e28fc557fb881",
        "is_ignored": false,
        "lines": "            s3_client = boto3.client(\"s3\", region_name=region)",
        "message": "this version of awscli is subject to a directory traversal vulnerability in the s3 module 1",
        "metadata": {},
        "metavars": {},
        "severity": "WARNING"
      },
      "path": "targets/dependency_aware/awscli_vuln.py",
      "start": {
        "col": 25,
        "line": 24,
        "offset": 632
      }
    },
    {
      "check_id": "rules.dependency_aware.unconditional-depends-on-only",
      "end": {
        "col": 0,
        "line": 0,
        "offset": 0
      },
      "extra": {
        "is_ignored": false,
        "lines": "",
        "message": "this version of awscli is subject to a directory traversal vulnerability in the s3 module 2",
        "metadata": {},
        "severity": "WARNING"
      },
      "path": ".",
      "start": {
        "col": 0,
        "line": 0,
        "offset": 0
      }
    }
  ]
}<|MERGE_RESOLUTION|>--- conflicted
+++ resolved
@@ -54,31 +54,6 @@
       }
     },
     {
-<<<<<<< HEAD
-=======
-      "check_id": "rules.dependency_aware.unconditional-depends-on-only",
-      "end": {
-        "col": 0,
-        "line": 0,
-        "offset": 0
-      },
-      "extra": {
-        "fingerprint": "aff1d5db7585f1a20463e0e73435132c",
-        "is_ignored": false,
-        "lines": "",
-        "message": "this version of awscli is subject to a directory traversal vulnerability in the s3 module 2",
-        "metadata": {},
-        "severity": "WARNING"
-      },
-      "path": ".",
-      "start": {
-        "col": 0,
-        "line": 0,
-        "offset": 0
-      }
-    },
-    {
->>>>>>> 26e7cc6f
       "check_id": "rules.dependency_aware.version-ge",
       "end": {
         "col": 43,
